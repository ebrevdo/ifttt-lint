--- conflicted
+++ resolved
@@ -314,31 +314,18 @@
     const changes = changesMap.get(p.file);
     if (!changes) continue;
 
-<<<<<<< HEAD
-    // Check if any line in the range from IfChange to ThenChange (inclusive) was modified
-    const triggered = (() => {
-      for (let line = p.ifLine; line <= p.thenLine; line++) {
-        if (changes.addedLines.has(line) || changes.removedLines.has(line)) {
-          return true;
-        }
-      }
-      return false;
-    })();
-    if (!triggered) continue;
-
-    const label = p.thenTarget.split('#')[1];
-    const targetFile = p.thenTargetPath;
-=======
     const parts = p.thenTarget.split('#');
-    const targetName = parts[0];
+    const targetName = parts[0] ?? '';
     const label = parts[1];
-    const targetFile = path.isAbsolute(targetName)
-      ? targetName
-      : path.join(path.dirname(p.file), targetName);
+    const targetFile = targetName.length === 0
+      ? p.file
+      : path.isAbsolute(targetName)
+        ? targetName
+        : path.join(path.dirname(p.file), targetName);
 
     // Check if any line in the IfChange block (from ifLine to thenLine) was modified
     const allChangedLines = new Set([...changes.addedLines, ...changes.removedLines]);
-    
+
     // Check if target file has IfChange blocks (cross-reference scenario)
     let targetHasIfChangeBlocks = false;
     if (directivesCache.has(targetFile)) {
@@ -350,7 +337,7 @@
         targetHasIfChangeBlocks = false;
       }
     }
-    
+
     let triggered = false;
     if (targetHasIfChangeBlocks) {
       // Cross-reference: Only trigger if changes are within IfChange blocks in source file
@@ -359,7 +346,7 @@
       if (sourceDirectives) {
         const ifChangeBlocks: Array<{start: number, end: number}> = [];
         let currentIfStart: number | null = null;
-        
+
         for (const directive of sourceDirectives) {
           if (directive.kind === 'IfChange') {
             currentIfStart = directive.line;
@@ -368,7 +355,7 @@
             currentIfStart = null;
           }
         }
-        
+
         // Check if any changed line falls within any IfChange block
         for (const changedLine of allChangedLines) {
           if (ifChangeBlocks.some(block => changedLine >= block.start && changedLine <= block.end)) {
@@ -386,10 +373,9 @@
         }
       }
     }
-    
+
     if (!triggered) continue;
 
->>>>>>> 4d2c1d2b
     const targetChanges = changesMap.get(targetFile);
 
     // Build context for error messages including optional IfChange label
