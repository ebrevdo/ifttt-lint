--- conflicted
+++ resolved
@@ -314,74 +314,11 @@
     const changes = changesMap.get(p.file);
     if (!changes) continue;
 
-<<<<<<< HEAD
-    const parts = p.thenTarget.split('#');
-    const targetName = parts[0];
-    const label = parts[1];
-    const targetFile = path.isAbsolute(targetName)
-      ? targetName
-      : path.join(path.dirname(p.file), targetName);
-
-    // Check if any line in the IfChange block (from ifLine to thenLine) was modified
-    const allChangedLines = new Set([...changes.addedLines, ...changes.removedLines]);
-    
-    // Check if target file has IfChange blocks (cross-reference scenario)
-    let targetHasIfChangeBlocks = false;
-    if (directivesCache.has(targetFile)) {
-      try {
-        const targetDirectives = await directivesCache.get(targetFile)!;
-        targetHasIfChangeBlocks = targetDirectives?.some(d => d.kind === 'IfChange') || false;
-      } catch {
-        // Target file doesn't exist or can't be parsed, treat as non-cross-reference
-        targetHasIfChangeBlocks = false;
-      }
-    }
-    
-    let triggered = false;
-    if (targetHasIfChangeBlocks) {
-      // Cross-reference: Only trigger if changes are within IfChange blocks in source file
-      // Get all IfChange blocks in the source file
-      const sourceDirectives = await directivesCache.get(p.file);
-      if (sourceDirectives) {
-        const ifChangeBlocks: Array<{start: number, end: number}> = [];
-        let currentIfStart: number | null = null;
-        
-        for (const directive of sourceDirectives) {
-          if (directive.kind === 'IfChange') {
-            currentIfStart = directive.line;
-          } else if (directive.kind === 'ThenChange' && currentIfStart !== null) {
-            ifChangeBlocks.push({start: currentIfStart, end: directive.line});
-            currentIfStart = null;
-          }
-        }
-        
-        // Check if any changed line falls within any IfChange block
-        for (const changedLine of allChangedLines) {
-          if (ifChangeBlocks.some(block => changedLine >= block.start && changedLine <= block.end)) {
-            triggered = true;
-            break;
-          }
-        }
-      }
-    } else {
-      // No cross-reference: Use original behavior (any change in the specific IfChange block)
-      for (let lineNum = p.ifLine; lineNum <= p.thenLine; lineNum++) {
-        if (allChangedLines.has(lineNum)) {
-          triggered = true;
-          break;
-        }
-      }
-    }
-    
-    if (!triggered) continue;
-
-=======
     const triggered = changes.addedLines.has(p.ifLine) || changes.removedLines.has(p.ifLine);
     if (!triggered) continue;
 
     const label = p.thenTarget.split('#')[1];
     const targetFile = p.thenTargetPath;
->>>>>>> 12d28405
     const targetChanges = changesMap.get(targetFile);
 
     // Build context for error messages including optional IfChange label
